package view;

import java.awt.Component;
import java.beans.PropertyChangeEvent;
import java.beans.PropertyChangeListener;

import javax.swing.BoxLayout;
import javax.swing.JButton;
import javax.swing.JLabel;
import javax.swing.JOptionPane;
import javax.swing.JPanel;
import javax.swing.JTextField;
import javax.swing.event.DocumentEvent;
import javax.swing.event.DocumentListener;
import javax.swing.border.EmptyBorder;
import javax.swing.BorderFactory;
import java.awt.*;

import interface_adapter.change_password.ChangePasswordController;
import interface_adapter.change_password.LoggedInState;
import interface_adapter.change_password.LoggedInViewModel;
import interface_adapter.logout.LogoutController;
import interface_adapter.ViewManagerModel;
import interface_adapter.dashboard.DashboardController;

/**
 * The View for when the user is logged into the program.
 */
public class LoggedInView extends JPanel implements PropertyChangeListener {

    private final String viewName = "logged in";
    private final LoggedInViewModel loggedInViewModel;
    private final JLabel passwordErrorField = new JLabel();
    private ChangePasswordController changePasswordController;
    private LogoutController logoutController;
    private ViewManagerModel viewManagerModel;
<<<<<<< HEAD
    private DashboardController dashboardController;
=======
    private DMsView dmsView;
>>>>>>> 9b97e74c

    private JLabel username;

    private JButton dashboardButton;
    private JButton searchButton;
    private JButton accountButton;
    private JButton dmsButton;

    public LoggedInView(LoggedInViewModel loggedInViewModel, ViewManagerModel viewManagerModel) {
        this.loggedInViewModel = loggedInViewModel;
        this.viewManagerModel = viewManagerModel;
        this.loggedInViewModel.addPropertyChangeListener(this);

        // Set up the main panel with modern styling
        this.setLayout(new BorderLayout());
        this.setBackground(new Color(248, 249, 250)); // Light gray background

        // Create the main content panel
        JPanel mainContentPanel = createMainContentPanel();
        this.add(mainContentPanel, BorderLayout.CENTER);

        // Set up action listeners
        setupActionListeners();
    }

    private JPanel createMainContentPanel() {
        JPanel mainPanel = new JPanel();
        mainPanel.setLayout(new BoxLayout(mainPanel, BoxLayout.Y_AXIS));
        mainPanel.setOpaque(false);
        mainPanel.setBorder(new EmptyBorder(50, 50, 50, 50));

        // Create the welcome card
        JPanel welcomeCard = createWelcomeCard();
        mainPanel.add(welcomeCard);

        return mainPanel;
    }

    private JPanel createWelcomeCard() {
        JPanel card = new JPanel();
        card.setLayout(new BoxLayout(card, BoxLayout.Y_AXIS));
        card.setBackground(Color.WHITE);
        card.setBorder(BorderFactory.createCompoundBorder(
            BorderFactory.createLineBorder(new Color(200, 200, 200), 1),
            new EmptyBorder(40, 40, 40, 40)
        ));
        card.setMaximumSize(new Dimension(500, 400));
        card.setPreferredSize(new Dimension(500, 400));

        // Title with modern styling
        JLabel title = new JLabel("Welcome Back!");
        title.setFont(new Font("Segoe UI", Font.BOLD, 28));
        title.setForeground(Color.BLACK);
        title.setAlignmentX(Component.CENTER_ALIGNMENT);
        title.setBorder(new EmptyBorder(0, 0, 20, 0));

        // Username info
        JLabel usernameInfo = new JLabel("Currently logged in: ");
        usernameInfo.setFont(new Font("Segoe UI", Font.PLAIN, 14));
        usernameInfo.setForeground(Color.BLACK);
        usernameInfo.setAlignmentX(Component.CENTER_ALIGNMENT);
        
        username = new JLabel();
        username.setFont(new Font("Segoe UI", Font.BOLD, 16));
        username.setForeground(new Color(0, 123, 255));
        username.setAlignmentX(Component.CENTER_ALIGNMENT);
        username.setBorder(new EmptyBorder(5, 0, 30, 0));

        // Buttons panel
        JPanel buttonsPanel = createButtonsPanel();

        // Add components to card
        card.add(title);
        card.add(usernameInfo);
        card.add(username);
        card.add(buttonsPanel);

        return card;
    }

    private JPanel createButtonsPanel() {
        JPanel panel = new JPanel();
        panel.setLayout(new BoxLayout(panel, BoxLayout.Y_AXIS));
        panel.setOpaque(false);
        panel.setMaximumSize(new Dimension(400, 200));

        // Create a grid of buttons (2x2)
        JPanel buttonGrid = new JPanel(new GridLayout(2, 2, 15, 15));
        buttonGrid.setOpaque(false);
        buttonGrid.setMaximumSize(new Dimension(400, 150));

        // Style the buttons
        dashboardButton = createStyledButton("Dashboard", new Color(0, 123, 255));
        searchButton = createStyledButton("Search by Criteria", new Color(40, 167, 69));
        accountButton = createStyledButton("Account", new Color(255, 193, 7));
        dmsButton = createStyledButton("DMs", new Color(220, 53, 69));

        // Set button sizes
        Dimension buttonSize = new Dimension(180, 50);
        dashboardButton.setPreferredSize(buttonSize);
        searchButton.setPreferredSize(buttonSize);
        accountButton.setPreferredSize(buttonSize);
        dmsButton.setPreferredSize(buttonSize);

        buttonGrid.add(dashboardButton);
        buttonGrid.add(searchButton);
        buttonGrid.add(accountButton);
        buttonGrid.add(dmsButton);

        panel.add(buttonGrid);

        return panel;
    }

    private JButton createStyledButton(String text, Color backgroundColor) {
        JButton button = new JButton(text);
        button.setFont(new Font("Segoe UI", Font.BOLD, 14));
        button.setForeground(Color.BLACK);
        button.setBackground(backgroundColor);
        button.setBorder(BorderFactory.createCompoundBorder(
            BorderFactory.createLineBorder(backgroundColor.darker(), 1),
            BorderFactory.createEmptyBorder(10, 20, 10, 20)
        ));
        button.setFocusPainted(false);
        button.setCursor(new Cursor(Cursor.HAND_CURSOR));
        
        // Add hover effect
        button.addMouseListener(new java.awt.event.MouseAdapter() {
            public void mouseEntered(java.awt.event.MouseEvent evt) {
                button.setBackground(backgroundColor.darker());
                button.setBorder(BorderFactory.createCompoundBorder(
                    BorderFactory.createLineBorder(backgroundColor.darker().darker(), 1),
                    BorderFactory.createEmptyBorder(10, 20, 10, 20)
                ));
            }
            public void mouseExited(java.awt.event.MouseEvent evt) {
                button.setBackground(backgroundColor);
                button.setBorder(BorderFactory.createCompoundBorder(
                    BorderFactory.createLineBorder(backgroundColor.darker(), 1),
                    BorderFactory.createEmptyBorder(10, 20, 10, 20)
                ));
            }
        });

        return button;
    }

    private void setupActionListeners() {
        dashboardButton.addActionListener(evt -> {
            if (evt.getSource().equals(dashboardButton)) {
                // SESSION CHANGE: Set current user in DashboardController before switching to dashboard
                final LoggedInState currentState = loggedInViewModel.getState();
                if (dashboardController != null) {
                    dashboardController.setCurrentUser(currentState.getUsername());
                }
                viewManagerModel.pushView("dashboard");
            }
        });

        searchButton.addActionListener(evt -> {
            if (evt.getSource().equals(searchButton)) {
                viewManagerModel.pushView("search");
            }
        });

        accountButton.addActionListener(evt -> {
            if (evt.getSource().equals(accountButton)) {
                viewManagerModel.pushView("account");
            }
        });

        dmsButton.addActionListener(evt -> {
            if (evt.getSource().equals(dmsButton)) {
                if (dmsView != null) {
                    dmsView.setCurrentUsername(username.getText());
                }
                viewManagerModel.pushView("dms");
            }
        });
    }

    @Override
    public void propertyChange(PropertyChangeEvent evt) {
        if (evt.getPropertyName().equals("state")) {
            final LoggedInState state = (LoggedInState) evt.getNewValue();
            username.setText(state.getUsername());
        }
        else if (evt.getPropertyName().equals("password")) {
            final LoggedInState state = (LoggedInState) evt.getNewValue();
        }

    }

    public String getViewName() {
        return viewName;
    }

    public void setChangePasswordController(ChangePasswordController changePasswordController) {
        this.changePasswordController = changePasswordController;
    }

    public void setLogoutController(LogoutController logoutController) {
        this.logoutController = logoutController;
    }

<<<<<<< HEAD
    public void setDashboardController(DashboardController dashboardController) {
        this.dashboardController = dashboardController;
=======
    public void setDMsView(DMsView dmsView) {
        this.dmsView = dmsView;
>>>>>>> 9b97e74c
    }
}<|MERGE_RESOLUTION|>--- conflicted
+++ resolved
@@ -34,11 +34,8 @@
     private ChangePasswordController changePasswordController;
     private LogoutController logoutController;
     private ViewManagerModel viewManagerModel;
-<<<<<<< HEAD
     private DashboardController dashboardController;
-=======
     private DMsView dmsView;
->>>>>>> 9b97e74c
 
     private JLabel username;
 
@@ -100,7 +97,7 @@
         usernameInfo.setFont(new Font("Segoe UI", Font.PLAIN, 14));
         usernameInfo.setForeground(Color.BLACK);
         usernameInfo.setAlignmentX(Component.CENTER_ALIGNMENT);
-        
+
         username = new JLabel();
         username.setFont(new Font("Segoe UI", Font.BOLD, 16));
         username.setForeground(new Color(0, 123, 255));
@@ -164,7 +161,7 @@
         ));
         button.setFocusPainted(false);
         button.setCursor(new Cursor(Cursor.HAND_CURSOR));
-        
+
         // Add hover effect
         button.addMouseListener(new java.awt.event.MouseAdapter() {
             public void mouseEntered(java.awt.event.MouseEvent evt) {
@@ -244,12 +241,11 @@
         this.logoutController = logoutController;
     }
 
-<<<<<<< HEAD
     public void setDashboardController(DashboardController dashboardController) {
         this.dashboardController = dashboardController;
-=======
+    }
+
     public void setDMsView(DMsView dmsView) {
         this.dmsView = dmsView;
->>>>>>> 9b97e74c
     }
 }