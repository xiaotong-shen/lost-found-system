--- conflicted
+++ resolved
@@ -13,13 +13,8 @@
     private final Boolean isLost;
     private final boolean isFuzzy;
 
-<<<<<<< HEAD
     // Constructor for basic search (query only)
     public SearchInputData(String query, boolean isFuzzy) {
-=======
-    public SearchInputData(String query) {
-        System.out.println("DEBUG: SearchInputData(String query) constructor called with: '" + query + "'");
->>>>>>> 828e5b88
         this.query = query;
         this.title = null;
         this.location = null;
@@ -28,37 +23,61 @@
         this.isFuzzy = isFuzzy;
     }
 
-    // Constructor for advanced search with multiple fields
+    // Constructor for advanced search with multiple fields (default isFuzzy = false)
     public SearchInputData(String title, String location, List<String> tags, Boolean isLost) {
         System.out.println("DEBUG: SearchInputData(String title, String location, List<String> tags, Boolean isLost) constructor called");
         System.out.println("DEBUG:   - Title: '" + title + "'");
         System.out.println("DEBUG:   - Location: '" + location + "'");
         System.out.println("DEBUG:   - Tags: " + tags);
         System.out.println("DEBUG:   - IsLost: " + isLost);
-        
-        // Handle null values gracefully
+
         this.query = null;
-<<<<<<< HEAD
         this.title = title;
         this.location = location;
         this.tags = tags;
         this.isLost = isLost;
-        this.isFuzzy = false; // default to false in advanced search
-=======
-        this.title = title != null ? title : "";
-        this.location = location != null ? location : "";
-        this.tags = tags; // Keep as null if null, this is valid
-        this.isLost = isLost; // Keep as null if null, this is valid
-        
-        System.out.println("DEBUG: SearchInputData created successfully");
->>>>>>> 828e5b88
+        this.isFuzzy = false;
+    }
+
+    // NEW: Constructor for advanced search with isFuzzy
+    public SearchInputData(String title, String location, List<String> tags, Boolean isLost, boolean isFuzzy) {
+        System.out.println("DEBUG: SearchInputData(String title, String location, List<String> tags, Boolean isLost, boolean isFuzzy) constructor called");
+        System.out.println("DEBUG:   - Title: '" + title + "'");
+        System.out.println("DEBUG:   - Location: '" + location + "'");
+        System.out.println("DEBUG:   - Tags: " + tags);
+        System.out.println("DEBUG:   - IsLost: " + isLost);
+        System.out.println("DEBUG:   - isFuzzy: " + isFuzzy);
+
+        this.query = null;
+        this.title = title;
+        this.location = location;
+        this.tags = tags;
+        this.isLost = isLost;
+        this.isFuzzy = isFuzzy;
     }
 
     // Getters
-    public String getQuery() { return query; }
-    public String getTitle() { return title; }
-    public String getLocation() { return location; }
-    public List<String> getTags() { return tags; }
-    public Boolean getIsLost() { return isLost; }
-    public boolean isFuzzy() { return isFuzzy; }
+    public String getQuery() {
+        return query;
+    }
+
+    public String getTitle() {
+        return title;
+    }
+
+    public String getLocation() {
+        return location;
+    }
+
+    public List<String> getTags() {
+        return tags;
+    }
+
+    public Boolean getIsLost() {
+        return isLost;
+    }
+
+    public boolean isFuzzy() {
+        return isFuzzy;
+    }
 }