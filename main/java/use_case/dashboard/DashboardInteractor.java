package use_case.dashboard;

import entity.Post;
import java.util.List;

// SESSION CHANGE: Dashboard search returns all posts alphabetically if query is blank. See also: FirebasePostDataAccessObject, DashboardView, LoginPresenter, SignupPresenter, LoggedInView, AppBuilder.

/**
 * Interactor for the dashboard use case.
 * Implements the business logic for dashboard operations.
 */
public class DashboardInteractor implements DashboardInputBoundary {
    private final DashboardUserDataAccessInterface dashboardDataAccessObject;
    private final DashboardOutputBoundary dashboardOutputBoundary;

    public DashboardInteractor(DashboardUserDataAccessInterface dashboardDataAccessObject,
                              DashboardOutputBoundary dashboardOutputBoundary) {
        this.dashboardDataAccessObject = dashboardDataAccessObject;
        this.dashboardOutputBoundary = dashboardOutputBoundary;
    }

    @Override
    public void execute(DashboardInputData dashboardInputData) {
        try {
            switch (dashboardInputData.getAction()) {
                case "load_posts":
                    List<Post> posts = dashboardDataAccessObject.getAllPosts();
                    DashboardOutputData outputData = new DashboardOutputData(posts);
                    dashboardOutputBoundary.prepareSuccessView(outputData);
                    break;

                case "search_posts":
                    // SESSION CHANGE: If search query is blank, return all posts sorted alphabetically by title
                    if (dashboardInputData.getSearchQuery() != null && !dashboardInputData.getSearchQuery().trim().isEmpty()) {
                        List<Post> searchResults = dashboardDataAccessObject.searchPosts(dashboardInputData.getSearchQuery().trim());
                        DashboardOutputData searchOutputData = new DashboardOutputData(searchResults);
                        dashboardOutputBoundary.prepareSuccessView(searchOutputData);
                    } else {
                        List<Post> allPosts = dashboardDataAccessObject.getAllPosts();
                        allPosts.sort(java.util.Comparator.comparing(Post::getTitle, String.CASE_INSENSITIVE_ORDER));
                        DashboardOutputData allPostsOutputData = new DashboardOutputData(allPosts);
                        dashboardOutputBoundary.prepareSuccessView(allPostsOutputData);
                    }
                    break;

                case "advanced_search":
                    // Perform advanced search with specific criteria
                    List<Post> advancedSearchResults = dashboardDataAccessObject.searchPostsByCriteria(
                        dashboardInputData.getPostTitle(),     // title
                        dashboardInputData.getPostLocation(),  // location
                        dashboardInputData.getPostTags(),      // tags
                        dashboardInputData.isLost() ? Boolean.TRUE : null  // isLost
                    );
                    DashboardOutputData advancedOutputData = new DashboardOutputData(advancedSearchResults);
                    dashboardOutputBoundary.prepareSuccessView(advancedOutputData);
                    break;

                case "add_post":
                    if (dashboardInputData.getPostTitle() != null && !dashboardInputData.getPostTitle().trim().isEmpty() &&
                        dashboardInputData.getPostContent() != null && !dashboardInputData.getPostContent().trim().isEmpty()) {
                        
                        Post newPost = dashboardDataAccessObject.addPost(
                            dashboardInputData.getPostTitle().trim(),
                            dashboardInputData.getPostContent().trim(),
                            dashboardInputData.getPostTags(),
                            dashboardInputData.getPostLocation(),
                            dashboardInputData.isLost(),
                            dashboardInputData.getAuthor() != null ? dashboardInputData.getAuthor() : "anonymous"
                        );
                        
                        DashboardOutputData addPostOutputData = new DashboardOutputData("Post created successfully!", true);
                        dashboardOutputBoundary.prepareSuccessView(addPostOutputData);
                    } else {
                        dashboardOutputBoundary.prepareFailView(new DashboardOutputData("Post title and content are required."));
                    }
                    break;

                case "update_post":
                    if (dashboardInputData.getPost() != null) {
                        boolean updateSuccess = dashboardDataAccessObject.updatePost(dashboardInputData.getPost());
                        if (updateSuccess) {
                            DashboardOutputData updatePostOutputData = new DashboardOutputData("Post updated successfully!", true);
                            dashboardOutputBoundary.prepareSuccessView(updatePostOutputData);
                        } else {
                            dashboardOutputBoundary.prepareFailView(new DashboardOutputData("Failed to update post."));
                        }
                    } else {
                        dashboardOutputBoundary.prepareFailView(new DashboardOutputData("Post data is required for update."));
                    }
                    break;

<<<<<<< HEAD
                case "resolve_post":
                    // Handle resolve post action, allowing "0" to mean no credit
                    if (dashboardInputData.getResolvedByUsername() == null) {
                        dashboardOutputBoundary.prepareFailView(new DashboardOutputData("Resolving username is required."));
                        break;
                    }

                    // Get the post to be resolved
                    entity.Post post = dashboardDataAccessObject.getPostById(String.valueOf(dashboardInputData.getPostId()));
                    if (post == null) {
                        dashboardOutputBoundary.prepareFailView(new DashboardOutputData("Post not found."));
                        break;
                    }

                    // Check if post is already resolved
                    if (post.isResolved()) {
                        dashboardOutputBoundary.prepareFailView(new DashboardOutputData("Post is already resolved."));
                        break;
                    }

                    String credited = dashboardInputData.getCreditedUsername();
                    boolean skipCredit = credited != null && credited.trim().equals("0");

                    // Mark post as resolved
                    post.setResolved(true);
                    post.setResolvedBy(dashboardInputData.getResolvedByUsername());
                    post.setCreditedTo(skipCredit ? null : credited);

                    if (skipCredit) {
                        // Only update the post; no user credit
                        boolean postUpdated = dashboardDataAccessObject.updatePost(post);
                        if (postUpdated) {
                            DashboardOutputData resolvePostOutputData = new DashboardOutputData("Post resolved successfully.", true);
                            dashboardOutputBoundary.prepareSuccessView(resolvePostOutputData);
                        } else {
                            dashboardOutputBoundary.prepareFailView(new DashboardOutputData("Failed to update post in database."));
                        }
                    } else {
                        // Credit the specified user
                        if (credited == null || credited.trim().isEmpty()) {
                            dashboardOutputBoundary.prepareFailView(new DashboardOutputData("Credited username is required or type 0 to skip."));
                            break;
                        }

                        entity.User creditedUser = dashboardDataAccessObject.getUserByUsername(credited.trim());
                        if (creditedUser == null) {
                            dashboardOutputBoundary.prepareFailView(new DashboardOutputData("Credited user not found."));
                            break;
                        }

                        creditedUser.addResolvedPost(String.valueOf(dashboardInputData.getPostId()));
                        creditedUser.addCredibilityPoints(1); // Award 1 point for resolving a post

                        boolean postUpdated = dashboardDataAccessObject.updatePost(post);
                        boolean userUpdated = dashboardDataAccessObject.updateUser(creditedUser);

                        if (postUpdated && userUpdated) {
                            String successMessage = String.format(
                                "Post resolved successfully! %s has been credited with 1 credibility point. New credibility score: %d",
                                creditedUser.getName(),
                                creditedUser.getCredibilityScore()
                            );
                            dashboardOutputBoundary.prepareSuccessView(new DashboardOutputData(successMessage, true));
                        } else {
                            dashboardOutputBoundary.prepareFailView(new DashboardOutputData("Failed to update post or user in database."));
                        }
=======
                case "delete_post":
                    // Attempt deletion for any provided ID. The DAO will determine validity.
                    boolean deleteSuccess = dashboardDataAccessObject.deletePost(dashboardInputData.getPostId());
                    if (deleteSuccess) {
                        DashboardOutputData deletePostOutputData = new DashboardOutputData("Post deleted successfully!", true);
                        dashboardOutputBoundary.prepareSuccessView(deletePostOutputData);
                    } else {
                        dashboardOutputBoundary.prepareFailView(new DashboardOutputData("Failed to delete post."));
>>>>>>> 45897d98
                    }
                    break;

                default:
                    dashboardOutputBoundary.prepareFailView(new DashboardOutputData("Invalid action."));
                    break;
            }
        } catch (Exception e) {
            dashboardOutputBoundary.prepareFailView(new DashboardOutputData("An error occurred: " + e.getMessage()));
        }
    }
} <|MERGE_RESOLUTION|>--- conflicted
+++ resolved
@@ -89,7 +89,6 @@
                     }
                     break;
 
-<<<<<<< HEAD
                 case "resolve_post":
                     // Handle resolve post action, allowing "0" to mean no credit
                     if (dashboardInputData.getResolvedByUsername() == null) {
@@ -156,7 +155,9 @@
                         } else {
                             dashboardOutputBoundary.prepareFailView(new DashboardOutputData("Failed to update post or user in database."));
                         }
-=======
+                    }
+                    break;
+
                 case "delete_post":
                     // Attempt deletion for any provided ID. The DAO will determine validity.
                     boolean deleteSuccess = dashboardDataAccessObject.deletePost(dashboardInputData.getPostId());
@@ -165,7 +166,6 @@
                         dashboardOutputBoundary.prepareSuccessView(deletePostOutputData);
                     } else {
                         dashboardOutputBoundary.prepareFailView(new DashboardOutputData("Failed to delete post."));
->>>>>>> 45897d98
                     }
                     break;
 
