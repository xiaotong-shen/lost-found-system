--- conflicted
+++ resolved
@@ -24,103 +24,114 @@
  */
 public class FirebasePostDataAccessObject implements
         DashboardUserDataAccessInterface,
-<<<<<<< HEAD
         SearchUserDataAccessInterface,
         use_case.admin.AdminUserDataAccessInterface{
 
     private final DatabaseReference postsRef;
     private final DateTimeFormatter dateFormatter;
     private final FirebaseDatabase database;
-=======
-        SearchUserDataAccessInterface {
-
-    private final DatabaseReference postsRef;
-    private final DateTimeFormatter dateFormatter;
->>>>>>> 5ef71479
 
     public FirebasePostDataAccessObject() {
         this.postsRef = FirebaseConfig.getDatabase().getReference("posts");
         this.dateFormatter = DateTimeFormatter.ISO_LOCAL_DATE_TIME;
         this.database = FirebaseConfig.getDatabase();
     }
-
+    
     @Override
     public List<Post> getAllPosts() {
+        System.out.println("\n=== DEBUG: getAllPosts() called ===");
         CompletableFuture<List<Post>> future = new CompletableFuture<>();
 
-<<<<<<< HEAD
         System.out.println("DEBUG: Setting up Firebase listener...");
-=======
->>>>>>> 5ef71479
         postsRef.orderByChild("timestamp").addListenerForSingleValueEvent(new ValueEventListener() {
             @Override
             public void onDataChange(DataSnapshot dataSnapshot) {
+                System.out.println("DEBUG: Firebase onDataChange called");
                 List<Post> posts = new ArrayList<>();
+                int postCount = 0;
                 for (DataSnapshot snapshot : dataSnapshot.getChildren()) {
                     Post post = snapshot.getValue(Post.class);
                     if (post != null) {
                         posts.add(post);
-                    }
-                }
+                        postCount++;
+                    } else {
+                        System.out.println("DEBUG: Warning - null post found in snapshot");
+                    }
+                }
+                System.out.println("DEBUG: Retrieved " + postCount + " posts from Firebase");
                 future.complete(posts);
             }
-
+            
             @Override
             public void onCancelled(DatabaseError databaseError) {
+                System.out.println("DEBUG: Firebase onCancelled called with error: " + databaseError.getMessage());
                 future.completeExceptionally(new RuntimeException("Failed to load posts: " + databaseError.getMessage()));
             }
         });
-<<<<<<< HEAD
-=======
-
->>>>>>> 5ef71479
-        try {
-            return future.get(5, TimeUnit.SECONDS);
-        } catch (InterruptedException | ExecutionException | TimeoutException e) {
+        
+        try {
+            System.out.println("DEBUG: Waiting for Firebase response (timeout: 5 seconds)...");
+            List<Post> result = future.get(5, TimeUnit.SECONDS);
+            System.out.println("DEBUG: getAllPosts() returning " + result.size() + " posts");
+            return result;
+        } catch (InterruptedException e) {
+            System.out.println("DEBUG: InterruptedException in getAllPosts(): " + e.getMessage());
+            e.printStackTrace();
             System.err.println("Error fetching posts: " + e.getMessage());
             return new ArrayList<>();
-        }
-    }
-
+        } catch (ExecutionException e) {
+            System.out.println("DEBUG: ExecutionException in getAllPosts(): " + e.getMessage());
+            System.out.println("DEBUG: ExecutionException cause: " + (e.getCause() != null ? e.getCause().getClass().getSimpleName() : "null"));
+            e.printStackTrace();
+            System.err.println("Error fetching posts: " + e.getMessage());
+            return new ArrayList<>();
+        } catch (TimeoutException e) {
+            System.out.println("DEBUG: TimeoutException in getAllPosts(): " + e.getMessage());
+            e.printStackTrace();
+            System.err.println("Error fetching posts: " + e.getMessage());
+            return new ArrayList<>();
+        } catch (Exception e) {
+            System.out.println("DEBUG: Unexpected Exception in getAllPosts(): " + e.getClass().getSimpleName() + " - " + e.getMessage());
+            e.printStackTrace();
+            System.err.println("Error fetching posts: " + e.getMessage());
+            return new ArrayList<>();
+        }
+    }
+    
     @Override
     public List<Post> searchPosts(String query) {
         List<Post> allPosts = getAllPosts();
         List<Post> matchingPosts = new ArrayList<>();
         String lowerQuery = query.toLowerCase();
-
+        
         for (Post post : allPosts) {
+            // Search only in title and content (description) for now — tag search will be added later
             if (post.getTitle().toLowerCase().contains(lowerQuery) ||
-                    post.getDescription().toLowerCase().contains(lowerQuery)) {
+                post.getDescription().toLowerCase().contains(lowerQuery)) {
                 matchingPosts.add(post);
             }
         }
-
+        
         return matchingPosts;
     }
-
+    
     @Override
     public Post getPostById(int postID) {
         CompletableFuture<Post> future = new CompletableFuture<>();
-<<<<<<< HEAD
-=======
-
->>>>>>> 5ef71479
+        
         postsRef.child(String.valueOf(postID)).addListenerForSingleValueEvent(new ValueEventListener() {
             @Override
             public void onDataChange(DataSnapshot dataSnapshot) {
                 Post post = dataSnapshot.getValue(Post.class);
                 future.complete(post);
             }
-
+            
             @Override
             public void onCancelled(DatabaseError databaseError) {
                 future.completeExceptionally(new RuntimeException("Failed to load post: " + databaseError.getMessage()));
             }
         });
-<<<<<<< HEAD
-=======
-
->>>>>>> 5ef71479
+        
         try {
             return future.get(5, TimeUnit.SECONDS);
         } catch (InterruptedException | ExecutionException | TimeoutException e) {
@@ -128,14 +139,11 @@
             return null;
         }
     }
-
+    
     @Override
     public Post addPost(String title, String content, List<String> tags, String location, boolean isLost, String author) {
         String postId = postsRef.push().getKey();
-<<<<<<< HEAD
-=======
-
->>>>>>> 5ef71479
+        
         Post newPost = new Post(
                 postId.hashCode(),
                 title,
@@ -144,20 +152,11 @@
                 LocalDateTime.now(),
                 author,
                 location,
-<<<<<<< HEAD
-                null, // image URL
-                isLost,
-                0, // likes
-                new HashMap<>() // reactions
-        );
-=======
                 null,
                 isLost,
                 0,
                 new HashMap<>()
         );
-
->>>>>>> 5ef71479
         postsRef.child(postId).setValue(newPost, new DatabaseReference.CompletionListener() {
             @Override
             public void onComplete(DatabaseError databaseError, DatabaseReference databaseReference) {
@@ -168,16 +167,11 @@
                 }
             }
         });
-<<<<<<< HEAD
-=======
-
->>>>>>> 5ef71479
         return newPost;
     }
-
+    
     @Override
     public List<Post> searchPostsByCriteria(String title, String location, List<String> tags, Boolean isLost) {
-<<<<<<< HEAD
         System.out.println("\n=== DEBUG: searchPostsByCriteria() called ===");
         System.out.println("DEBUG: Search criteria:");
         System.out.println("  - Title: '" + title + "'");
@@ -189,71 +183,102 @@
         List<Post> allPosts = getAllPosts();
         System.out.println("DEBUG: Retrieved " + allPosts.size() + " total posts from database");
 
-=======
-        List<Post> allPosts = getAllPosts();
->>>>>>> 5ef71479
         List<Post> matchingPosts = new ArrayList<>();
 
         boolean allBlank = (title == null || title.isEmpty()) &&
-                (location == null || location.isEmpty()) &&
-                (tags == null || tags.isEmpty()) &&
-                (isLost == null);
-<<<<<<< HEAD
+                           (location == null || location.isEmpty()) &&
+                           (tags == null || tags.isEmpty()) &&
+                           (isLost == null);
 
         System.out.println("DEBUG: All criteria blank? " + allBlank);
-=======
->>>>>>> 5ef71479
 
         if (allBlank) {
+            // Return all posts sorted alphabetically by title
+            System.out.println("DEBUG: All criteria blank, returning all posts sorted by title");
             allPosts.sort(Comparator.comparing(Post::getTitle, String.CASE_INSENSITIVE_ORDER));
             return allPosts;
         }
 
+        System.out.println("DEBUG: Starting to filter posts...");
+        int postIndex = 0;
         for (Post post : allPosts) {
+            postIndex++;
+            System.out.println("\nDEBUG: Checking post " + postIndex + ": '" + post.getTitle() + "'");
             boolean matches = true;
 
-            if (title != null && !title.isEmpty() &&
-                    !post.getTitle().toLowerCase().contains(title.toLowerCase())) {
-                matches = false;
-            }
-
-            if (location != null && !location.isEmpty() &&
-                    !post.getLocation().toLowerCase().contains(location.toLowerCase())) {
-                matches = false;
+            if (title != null && !title.isEmpty()) {
+                boolean titleMatches = post.getTitle().toLowerCase().contains(title.toLowerCase());
+                System.out.println("DEBUG:   Title check - Query: '" + title + "' vs Post: '" + post.getTitle() + "' -> " + titleMatches);
+                if (!titleMatches) {
+                    matches = false;
+                }
+            }
+
+            if (location != null && !location.isEmpty()) {
+                boolean locationMatches = post.getLocation().toLowerCase().contains(location.toLowerCase());
+                System.out.println("DEBUG:   Location check - Query: '" + location + "' vs Post: '" + post.getLocation() + "' -> " + locationMatches);
+                if (!locationMatches) {
+                    matches = false;
+                }
             }
 
             if (tags != null && !tags.isEmpty()) {
+                System.out.println("DEBUG:   Tags check - Query tags: " + tags + " vs Post tags: " + post.getTags());
                 boolean hasMatchingTag = false;
-                for (String searchTag : tags) {
-                    for (String postTag : post.getTags()) {
-                        if (postTag.toLowerCase().contains(searchTag.toLowerCase())) {
-                            hasMatchingTag = true;
-                            break;
+                List<String> postTags = post.getTags();
+                if (postTags != null && !postTags.isEmpty()) {
+                    for (String searchTag : tags) {
+                        for (String postTag : postTags) {
+                            if (postTag.toLowerCase().contains(searchTag.toLowerCase())) {
+                                hasMatchingTag = true;
+                                System.out.println("DEBUG:     Found matching tag: '" + searchTag + "' in post tag: '" + postTag + "'");
+                                break;
+                            }
                         }
-                    }
-                    if (hasMatchingTag) break;
+                        if (hasMatchingTag) break;
+                    }
+                } else {
+                    System.out.println("DEBUG:     Post has no tags to check against");
                 }
                 if (!hasMatchingTag) {
+                    System.out.println("DEBUG:     No matching tags found");
                     matches = false;
                 }
             }
 
-            if (isLost != null && post.isLost() != isLost) {
-                matches = false;
-            }
-
+            if (isLost != null) {
+                boolean lostStatusMatches = post.isLost() == isLost;
+                System.out.println("DEBUG:   Lost status check - Query: " + isLost + " vs Post: " + post.isLost() + " -> " + lostStatusMatches);
+                if (!lostStatusMatches) {
+                    matches = false;
+                }
+            }
+
+            System.out.println("DEBUG:   Final match result: " + matches);
             if (matches) {
                 matchingPosts.add(post);
-            }
-        }
-
+                System.out.println("DEBUG:   ✓ Post added to results");
+            } else {
+                System.out.println("DEBUG:   ✗ Post excluded from results");
+            }
+        }
+
+        System.out.println("\nDEBUG: Search completed. Found " + matchingPosts.size() + " matching posts out of " + allPosts.size() + " total posts");
+
+        // Always sort the result alphabetically by title
         matchingPosts.sort(Comparator.comparing(Post::getTitle, String.CASE_INSENSITIVE_ORDER));
-<<<<<<< HEAD
         System.out.println("DEBUG: Results sorted alphabetically by title");
 
         System.out.println("DEBUG: Returning " + matchingPosts.size() + " posts");
         return matchingPosts;
     }
+
+    @Override
+    public List<Post> fuzzySearch(String query) {
+        throw new UnsupportedOperationException("Fuzzy search is not supported in FirebasePostDataAccessObject.");
+    }
+}
+
 
     // Fetch comments for a post from Firebase
     public List<Comment> getCommentsForPost(int postId) {
@@ -472,20 +497,20 @@
     public void deletePost(String postId) {
         System.out.println("\n=== Firebase Delete Operation ===");
         System.out.println("FirebaseDAO: Starting delete operation for post ID: " + postId);
-        
+
         DatabaseReference postsRef = database.getReference("posts");
         CountDownLatch deleteLatch = new CountDownLatch(1);
 
         try {
             System.out.println("FirebaseDAO: Converting post ID to integer: " + postId);
             int intPostId = Integer.parseInt(postId);
-            
+
             System.out.println("FirebaseDAO: Querying for post with ID: " + intPostId);
             postsRef.orderByChild("postID").equalTo(intPostId)
                 .addListenerForSingleValueEvent(new ValueEventListener() {
                     @Override
                     public void onDataChange(DataSnapshot dataSnapshot) {
-                        System.out.println("FirebaseDAO: Query returned " + 
+                        System.out.println("FirebaseDAO: Query returned " +
                                          dataSnapshot.getChildrenCount() + " matches");
 
                         if (!dataSnapshot.exists()) {
@@ -500,7 +525,7 @@
 
                             postsRef.child(firebaseKey).removeValue((error, ref) -> {
                                 if (error != null) {
-                                    System.err.println("FirebaseDAO: Error deleting post: " + 
+                                    System.err.println("FirebaseDAO: Error deleting post: " +
                                                      error.getMessage());
                                 } else {
                                     System.out.println("FirebaseDAO: Post successfully deleted");
@@ -509,14 +534,14 @@
                             });
                             return;
                         }
-                        
+
                         System.out.println("FirebaseDAO: No posts to delete");
                         deleteLatch.countDown();
                     }
 
                     @Override
                     public void onCancelled(DatabaseError databaseError) {
-                        System.err.println("FirebaseDAO: Delete operation cancelled: " + 
+                        System.err.println("FirebaseDAO: Delete operation cancelled: " +
                                          databaseError.getMessage());
                         System.err.println("FirebaseDAO: Error Code: " + databaseError.getCode());
                         System.err.println("FirebaseDAO: Error Details: " + databaseError.getDetails());
@@ -527,7 +552,7 @@
         System.out.println("FirebaseDAO: Waiting for delete operation to complete...");
         boolean completed = deleteLatch.await(5, TimeUnit.SECONDS);
         System.out.println("FirebaseDAO: Operation completed: " + completed);
-        
+
         if (!completed) {
             System.err.println("FirebaseDAO: Delete operation timed out");
             throw new RuntimeException("Delete operation timed out");
@@ -590,13 +615,5 @@
         boolean result = exists.get();
         System.out.println("Final result: post exists = " + result);
         return result;
-=======
-        return matchingPosts;
-    }
-
-    @Override
-    public List<Post> fuzzySearch(String query) {
-        throw new UnsupportedOperationException("Fuzzy search is not supported in FirebasePostDataAccessObject.");
->>>>>>> 5ef71479
     }
 }