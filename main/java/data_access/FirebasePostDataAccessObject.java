--- conflicted
+++ resolved
@@ -46,12 +46,6 @@
     public List<Post> getAllPosts() {
         System.out.println("\n=== DEBUG: getAllPosts() called ===");
         CompletableFuture<List<Post>> future = new CompletableFuture<>();
-<<<<<<< HEAD
-        
-        System.out.println("DEBUG: Setting up Firebase listener...");
-=======
-
->>>>>>> 7d9dfe78
         postsRef.orderByChild("timestamp").addListenerForSingleValueEvent(new ValueEventListener() {
             @Override
             public void onDataChange(DataSnapshot dataSnapshot) {
@@ -70,20 +64,12 @@
                 System.out.println("DEBUG: Retrieved " + postCount + " posts from Firebase");
                 future.complete(posts);
             }
-<<<<<<< HEAD
-=======
-
->>>>>>> 7d9dfe78
             @Override
             public void onCancelled(DatabaseError databaseError) {
                 System.out.println("DEBUG: Firebase onCancelled called with error: " + databaseError.getMessage());
                 future.completeExceptionally(new RuntimeException("Failed to load posts: " + databaseError.getMessage()));
             }
         });
-<<<<<<< HEAD
-=======
-
->>>>>>> 7d9dfe78
         try {
             System.out.println("DEBUG: Waiting for Firebase response (timeout: 5 seconds)...");
             List<Post> result = future.get(5, TimeUnit.SECONDS);
@@ -133,29 +119,17 @@
     @Override
     public Post getPostById(int postID) {
         CompletableFuture<Post> future = new CompletableFuture<>();
-<<<<<<< HEAD
-=======
-
->>>>>>> 7d9dfe78
         postsRef.child(String.valueOf(postID)).addListenerForSingleValueEvent(new ValueEventListener() {
             @Override
             public void onDataChange(DataSnapshot dataSnapshot) {
                 Post post = dataSnapshot.getValue(Post.class);
                 future.complete(post);
             }
-<<<<<<< HEAD
-=======
-
->>>>>>> 7d9dfe78
             @Override
             public void onCancelled(DatabaseError databaseError) {
                 future.completeExceptionally(new RuntimeException("Failed to load post: " + databaseError.getMessage()));
             }
         });
-<<<<<<< HEAD
-=======
-
->>>>>>> 7d9dfe78
         try {
             return future.get(5, TimeUnit.SECONDS);
         } catch (InterruptedException | ExecutionException | TimeoutException e) {
@@ -167,39 +141,6 @@
     @Override
     public Post addPost(String title, String content, List<String> tags, String location, boolean isLost, String author) {
         String postId = postsRef.push().getKey();
-<<<<<<< HEAD
-        Post newPost = new Post(
-            postId.hashCode(),
-            title,
-            content,
-            tags != null ? tags : new ArrayList<>(),
-            LocalDateTime.now(),
-            author,
-            location,
-            null, // image URL
-            isLost,
-            0, // likes
-            new HashMap<>() // reactions
-        );
-=======
-        System.out.println("Post ID: " + postId);
-        System.out.println("Post ID: " + postId.hashCode());
-        Post newPost = new Post(
-                postId.hashCode(), // Use hash code instead of parsing
-                title,
-                content,
-                tags != null ? tags : new ArrayList<>(),
-                LocalDateTime.now(),
-                author,
-                location,
-                null, // image URL
-                isLost,
-                0, // likes
-                new HashMap<>() // reactions
-        );
-
-        // Save to Firebase
->>>>>>> 7d9dfe78
         postsRef.child(postId).setValue(newPost, new DatabaseReference.CompletionListener() {
             @Override
             public void onComplete(DatabaseError databaseError, DatabaseReference databaseReference) {
@@ -210,10 +151,6 @@
                 }
             }
         });
-<<<<<<< HEAD
-=======
-
->>>>>>> 7d9dfe78
         return newPost;
     }
 
@@ -318,11 +255,6 @@
             System.out.println("\nDEBUG: Checking post " + postIndex + ": '" + post.getTitle() + "'");
             boolean matches = true;
 
-<<<<<<< HEAD
-            if (title != null && !title.isEmpty()) {
-                boolean titleMatches = post.getTitle().toLowerCase().contains(title.toLowerCase());
-                System.out.println("DEBUG:   Title check - Query: '" + title + "' vs Post: '" + post.getTitle() + "' -> " + titleMatches);
-                if (!titleMatches) {
                     matches = false;
                 }
             }
@@ -333,16 +265,6 @@
                 if (!locationMatches) {
                     matches = false;
                 }
-=======
-            if (title != null && !title.isEmpty() &&
-                    !post.getTitle().toLowerCase().contains(title.toLowerCase())) {
-                matches = false;
-            }
-
-            if (location != null && !location.isEmpty() &&
-                    !post.getLocation().toLowerCase().contains(location.toLowerCase())) {
-                matches = false;
->>>>>>> 7d9dfe78
             }
 
             if (tags != null && !tags.isEmpty()) {
@@ -395,269 +317,3 @@
         System.out.println("DEBUG: Returning " + matchingPosts.size() + " posts");
         return matchingPosts;
     }
-
-<<<<<<< HEAD
-    // Fetch comments for a post from Firebase
-    public List<Comment> getCommentsForPost(int postId) {
-        try {
-            DatabaseReference postRef = FirebaseConfig.getDatabase().getReference("posts").child(String.valueOf(postId));
-            CompletableFuture<List<Comment>> future = new CompletableFuture<>();
-            postRef.addListenerForSingleValueEvent(new ValueEventListener() {
-                @Override
-                public void onDataChange(DataSnapshot dataSnapshot) {
-                    List<Comment> comments = new ArrayList<>();
-                    for (DataSnapshot snapshot : dataSnapshot.getChildren()) {
-                        Comment comment = snapshot.getValue(Comment.class);
-                        if (comment != null) {
-                            comments.add(comment);
-                        }
-                    }
-                    future.complete(comments);
-                }
-                @Override
-                public void onCancelled(DatabaseError databaseError) {
-                    future.completeExceptionally(new RuntimeException("Failed to load comments: " + databaseError.getMessage()));
-                }
-            });
-            return future.get(5, TimeUnit.SECONDS);
-        } catch (InterruptedException | ExecutionException | TimeoutException e) {
-            e.printStackTrace();
-        }
-        return new ArrayList<>();
-    }
-
-    // Add a top-level comment to a post in Firebase
-    public void addCommentToPost(int postId, Comment comment) {
-        try {
-            DatabaseReference postRef = FirebaseConfig.getDatabase().getReference("posts").child(String.valueOf(postId));
-            CompletableFuture<Void> future = new CompletableFuture<>();
-            postRef.addListenerForSingleValueEvent(new ValueEventListener() {
-                @Override
-                public void onDataChange(DataSnapshot dataSnapshot) {
-                    Post post = dataSnapshot.getValue(Post.class);
-                    if (post != null) {
-                        List<Comment> comments = post.getComments();
-                        if (comments == null) comments = new ArrayList<>();
-                        comments.add(comment);
-                        post.setComments(comments);
-                        postRef.setValue(post, new DatabaseReference.CompletionListener() {
-                            @Override
-                            public void onComplete(DatabaseError databaseError, DatabaseReference databaseReference) {
-                                if (databaseError != null) {
-                                    System.err.println("Error saving comment: " + databaseError.getMessage());
-                                } else {
-                                    System.out.println("Comment saved successfully!");
-                                }
-                            }
-                        });
-                    }
-                }
-                @Override
-                public void onCancelled(DatabaseError databaseError) {
-                    future.completeExceptionally(new RuntimeException("Failed to load post for comment: " + databaseError.getMessage()));
-                }
-            });
-            future.get(5, TimeUnit.SECONDS);
-        } catch (InterruptedException | ExecutionException | TimeoutException e) {
-            e.printStackTrace();
-        }
-    }
-
-    // Like a comment (top-level only for now)
-    public void likeComment(int postId, String commentId) {
-        try {
-            DatabaseReference postRef = FirebaseConfig.getDatabase().getReference("posts").child(String.valueOf(postId));
-            CompletableFuture<Void> future = new CompletableFuture<>();
-            postRef.addListenerForSingleValueEvent(new ValueEventListener() {
-                @Override
-                public void onDataChange(DataSnapshot dataSnapshot) {
-                    Post post = dataSnapshot.getValue(Post.class);
-                    if (post != null && post.getComments() != null) {
-                        for (Comment c : post.getComments()) {
-                            if (c.getId().equals(commentId)) {
-                                c.like();
-                                break;
-                            }
-                        }
-                        postRef.setValue(post, new DatabaseReference.CompletionListener() {
-                            @Override
-                            public void onComplete(DatabaseError databaseError, DatabaseReference databaseReference) {
-                                if (databaseError != null) {
-                                    System.err.println("Error saving liked comment: " + databaseError.getMessage());
-                                } else {
-                                    System.out.println("Comment liked successfully!");
-                                }
-                            }
-                        });
-                    }
-                }
-                @Override
-                public void onCancelled(DatabaseError databaseError) {
-                    future.completeExceptionally(new RuntimeException("Failed to load post for like: " + databaseError.getMessage()));
-                }
-            });
-            future.get(5, TimeUnit.SECONDS);
-        } catch (InterruptedException | ExecutionException | TimeoutException e) {
-            e.printStackTrace();
-        }
-    }
-    
-    /**
-     * Updates an existing post in Firebase.
-     * @param post the post to update
-     * @return true if update was successful, false otherwise
-     */
-    public boolean updatePost(Post post) {
-        CompletableFuture<Boolean> future = new CompletableFuture<>();
-        
-        DatabaseReference postRef = postsRef.child(String.valueOf(post.getPostID()));
-        postRef.setValue(post, new DatabaseReference.CompletionListener() {
-            @Override
-            public void onComplete(DatabaseError databaseError, DatabaseReference databaseReference) {
-                if (databaseError != null) {
-                    System.err.println("Error updating post: " + databaseError.getMessage());
-                    future.complete(false);
-                } else {
-                    System.out.println("Post updated successfully");
-                    future.complete(true);
-                }
-            }
-        });
-        
-        try {
-            return future.get(5, TimeUnit.SECONDS);
-        } catch (Exception e) {
-            System.err.println("Error updating post: " + e.getMessage());
-            return false;
-        }
-    }
-    
-    /**
-     * Deletes a post from Firebase.
-     * @param postId the ID of the post to delete
-     * @return true if deletion was successful, false otherwise
-     */
-    public boolean deletePost(int postId) {
-        CompletableFuture<Boolean> future = new CompletableFuture<>();
-        
-        DatabaseReference postRef = postsRef.child(String.valueOf(postId));
-        postRef.removeValue(new DatabaseReference.CompletionListener() {
-            @Override
-            public void onComplete(DatabaseError databaseError, DatabaseReference databaseReference) {
-                if (databaseError != null) {
-                    System.err.println("Error deleting post: " + databaseError.getMessage());
-                    future.complete(false);
-                } else {
-                    System.out.println("Post deleted successfully");
-                    future.complete(true);
-                }
-            }
-        });
-        
-        try {
-            return future.get(5, TimeUnit.SECONDS);
-        } catch (Exception e) {
-            System.err.println("Error deleting post: " + e.getMessage());
-            return false;
-        }
-    }
-} 
-=======
-    @Override
-    public void deletePost(String postId) {
-        System.out.println("Attempting to delete post with ID: " + postId);
-        DatabaseReference postsRef = database.getReference("posts");
-        CountDownLatch deleteLatch = new CountDownLatch(1);
-
-        // First find the post by its postID field
-        postsRef.orderByChild("postID").equalTo(Integer.parseInt(postId))
-                .addListenerForSingleValueEvent(new ValueEventListener() {
-                    @Override
-                    public void onDataChange(DataSnapshot dataSnapshot) {
-                        System.out.println("Found " + dataSnapshot.getChildrenCount() + " matching posts");
-
-                        for (DataSnapshot postSnapshot : dataSnapshot.getChildren()) {
-                            // Get the actual Firebase key
-                            String firebaseKey = postSnapshot.getKey();
-                            System.out.println("Deleting post with Firebase key: " + firebaseKey);
-
-                            // Delete using the Firebase key
-                            postsRef.child(firebaseKey).removeValue((error, ref) -> {
-                                if (error != null) {
-                                    System.err.println("Error deleting post: " + error.getMessage());
-                                } else {
-                                    System.out.println("Post successfully deleted");
-                                }
-                                deleteLatch.countDown();
-                            });
-                            return; // Only delete the first matching post
-                        }
-
-                        // If no matching post was found
-                        System.out.println("No matching post found to delete");
-                        deleteLatch.countDown();
-                    }
-
-                    @Override
-                    public void onCancelled(DatabaseError databaseError) {
-                        System.err.println("Delete operation cancelled: " + databaseError.getMessage());
-                        deleteLatch.countDown();
-                    }
-                });
-
-        try {
-            boolean completed = deleteLatch.await(5, TimeUnit.SECONDS);
-            if (!completed) {
-                throw new RuntimeException("Delete operation timed out");
-            }
-        } catch (InterruptedException e) {
-            Thread.currentThread().interrupt();
-            throw new RuntimeException("Operation interrupted while deleting post");
-        }
-    }
-
-    @Override
-    public boolean existsPost(String postId) {
-        System.out.println("\nChecking existence for postId: " + postId);
-        DatabaseReference postsRef = database.getReference("posts");
-        CountDownLatch latch = new CountDownLatch(1);
-        AtomicBoolean exists = new AtomicBoolean(false);
-
-        postsRef.orderByChild("postID").equalTo(Integer.parseInt(postId))
-                .addListenerForSingleValueEvent(new ValueEventListener() {
-                    @Override
-                    public void onDataChange(DataSnapshot dataSnapshot) {
-                        exists.set(dataSnapshot.exists() && dataSnapshot.getChildrenCount() > 0);
-                        System.out.println("DataSnapshot exists: " + exists.get());
-                        if (exists.get()) {
-                            for (DataSnapshot child : dataSnapshot.getChildren()) {
-                                System.out.println("Found post with ID: " + child.child("postID").getValue());
-                            }
-                        }
-                        latch.countDown();
-                    }
-
-                    @Override
-                    public void onCancelled(DatabaseError databaseError) {
-                        System.err.println("Database error: " + databaseError.getMessage());
-                        latch.countDown();
-                    }
-                });
-
-        try {
-            boolean completed = latch.await(5, TimeUnit.SECONDS);
-            if (!completed) {
-                System.err.println("Database operation timed out");
-                return false;
-            }
-        } catch (InterruptedException e) {
-            System.err.println("Operation interrupted: " + e.getMessage());
-            Thread.currentThread().interrupt();
-            return false;
-        }
-
-        boolean result = exists.get();
-        System.out.println("Final result: post exists = " + result);
-        return result;
-    }}
->>>>>>> 7d9dfe78
