--- conflicted
+++ resolved
@@ -32,12 +32,8 @@
     public List<Post> getAllPosts() {
         System.out.println("\n=== DEBUG: getAllPosts() called ===");
         CompletableFuture<List<Post>> future = new CompletableFuture<>();
-<<<<<<< HEAD
-
-=======
-        
+
         System.out.println("DEBUG: Setting up Firebase listener...");
->>>>>>> 828e5b88
         postsRef.orderByChild("timestamp").addListenerForSingleValueEvent(new ValueEventListener() {
             @Override
             public void onDataChange(DataSnapshot dataSnapshot) {
@@ -69,26 +65,9 @@
             List<Post> result = future.get(5, TimeUnit.SECONDS);
             System.out.println("DEBUG: getAllPosts() returning " + result.size() + " posts");
             return result;
-        } catch (InterruptedException e) {
-            System.out.println("DEBUG: InterruptedException in getAllPosts(): " + e.getMessage());
+        } catch (InterruptedException | ExecutionException | TimeoutException e) {
+            System.out.println("DEBUG: Exception in getAllPosts(): " + e.getMessage());
             e.printStackTrace();
-            System.err.println("Error fetching posts: " + e.getMessage());
-            return new ArrayList<>();
-        } catch (ExecutionException e) {
-            System.out.println("DEBUG: ExecutionException in getAllPosts(): " + e.getMessage());
-            System.out.println("DEBUG: ExecutionException cause: " + (e.getCause() != null ? e.getCause().getClass().getSimpleName() : "null"));
-            e.printStackTrace();
-            System.err.println("Error fetching posts: " + e.getMessage());
-            return new ArrayList<>();
-        } catch (TimeoutException e) {
-            System.out.println("DEBUG: TimeoutException in getAllPosts(): " + e.getMessage());
-            e.printStackTrace();
-            System.err.println("Error fetching posts: " + e.getMessage());
-            return new ArrayList<>();
-        } catch (Exception e) {
-            System.out.println("DEBUG: Unexpected Exception in getAllPosts(): " + e.getClass().getSimpleName() + " - " + e.getMessage());
-            e.printStackTrace();
-            System.err.println("Error fetching posts: " + e.getMessage());
             return new ArrayList<>();
         }
     }
@@ -100,10 +79,7 @@
         String lowerQuery = query.toLowerCase();
 
         for (Post post : allPosts) {
-<<<<<<< HEAD
-=======
             // Search only in title and content (description) for now — tag search will be added later
->>>>>>> 828e5b88
             if (post.getTitle().toLowerCase().contains(lowerQuery) ||
                     post.getDescription().toLowerCase().contains(lowerQuery)) {
                 matchingPosts.add(post);
@@ -178,10 +154,10 @@
         System.out.println("  - Location: '" + location + "'");
         System.out.println("  - Tags: " + (tags != null ? tags.toString() : "null"));
         System.out.println("  - IsLost: " + isLost);
-        
+
         List<Post> allPosts = getAllPosts();
         System.out.println("DEBUG: Retrieved " + allPosts.size() + " total posts from database");
-        
+
         List<Post> matchingPosts = new ArrayList<>();
 
         boolean allBlank = (title == null || title.isEmpty()) &&
@@ -189,103 +165,64 @@
                 (tags == null || tags.isEmpty()) &&
                 (isLost == null);
 
-        System.out.println("DEBUG: All criteria blank? " + allBlank);
-
         if (allBlank) {
-<<<<<<< HEAD
-=======
-            // Return all posts sorted alphabetically by title
             System.out.println("DEBUG: All criteria blank, returning all posts sorted by title");
->>>>>>> 828e5b88
             allPosts.sort(Comparator.comparing(Post::getTitle, String.CASE_INSENSITIVE_ORDER));
             return allPosts;
         }
 
-        System.out.println("DEBUG: Starting to filter posts...");
         int postIndex = 0;
         for (Post post : allPosts) {
             postIndex++;
             System.out.println("\nDEBUG: Checking post " + postIndex + ": '" + post.getTitle() + "'");
             boolean matches = true;
 
-<<<<<<< HEAD
-            if (title != null && !title.isEmpty() &&
-                    !post.getTitle().toLowerCase().contains(title.toLowerCase())) {
-                matches = false;
-            }
-
-            if (location != null && !location.isEmpty() &&
-                    !post.getLocation().toLowerCase().contains(location.toLowerCase())) {
-                matches = false;
-=======
             if (title != null && !title.isEmpty()) {
                 boolean titleMatches = post.getTitle().toLowerCase().contains(title.toLowerCase());
-                System.out.println("DEBUG:   Title check - Query: '" + title + "' vs Post: '" + post.getTitle() + "' -> " + titleMatches);
-                if (!titleMatches) {
-                    matches = false;
-                }
+                System.out.println("DEBUG:   Title check -> " + titleMatches);
+                if (!titleMatches) matches = false;
             }
 
             if (location != null && !location.isEmpty()) {
                 boolean locationMatches = post.getLocation().toLowerCase().contains(location.toLowerCase());
-                System.out.println("DEBUG:   Location check - Query: '" + location + "' vs Post: '" + post.getLocation() + "' -> " + locationMatches);
-                if (!locationMatches) {
-                    matches = false;
-                }
->>>>>>> 828e5b88
+                System.out.println("DEBUG:   Location check -> " + locationMatches);
+                if (!locationMatches) matches = false;
             }
 
             if (tags != null && !tags.isEmpty()) {
-                System.out.println("DEBUG:   Tags check - Query tags: " + tags + " vs Post tags: " + post.getTags());
+                System.out.println("DEBUG:   Tags check -> Searching for any match in: " + tags);
                 boolean hasMatchingTag = false;
                 List<String> postTags = post.getTags();
-                if (postTags != null && !postTags.isEmpty()) {
+                if (postTags != null) {
                     for (String searchTag : tags) {
                         for (String postTag : postTags) {
                             if (postTag.toLowerCase().contains(searchTag.toLowerCase())) {
                                 hasMatchingTag = true;
-                                System.out.println("DEBUG:     Found matching tag: '" + searchTag + "' in post tag: '" + postTag + "'");
                                 break;
                             }
                         }
                         if (hasMatchingTag) break;
                     }
-                } else {
-                    System.out.println("DEBUG:     Post has no tags to check against");
                 }
-                if (!hasMatchingTag) {
-                    System.out.println("DEBUG:     No matching tags found");
-                    matches = false;
-                }
+                if (!hasMatchingTag) matches = false;
             }
 
             if (isLost != null) {
-                boolean lostStatusMatches = post.isLost() == isLost;
-                System.out.println("DEBUG:   Lost status check - Query: " + isLost + " vs Post: " + post.isLost() + " -> " + lostStatusMatches);
-                if (!lostStatusMatches) {
-                    matches = false;
-                }
-            }
-
-            System.out.println("DEBUG:   Final match result: " + matches);
+                boolean lostMatches = post.isLost() == isLost;
+                System.out.println("DEBUG:   Lost status check -> " + lostMatches);
+                if (!lostMatches) matches = false;
+            }
+
             if (matches) {
                 matchingPosts.add(post);
                 System.out.println("DEBUG:   ✓ Post added to results");
             } else {
-                System.out.println("DEBUG:   ✗ Post excluded from results");
-            }
-        }
-
-<<<<<<< HEAD
-=======
-        System.out.println("\nDEBUG: Search completed. Found " + matchingPosts.size() + " matching posts out of " + allPosts.size() + " total posts");
-
-        // Always sort the result alphabetically by title
->>>>>>> 828e5b88
+                System.out.println("DEBUG:   ✗ Post excluded");
+            }
+        }
+
         matchingPosts.sort(Comparator.comparing(Post::getTitle, String.CASE_INSENSITIVE_ORDER));
-        System.out.println("DEBUG: Results sorted alphabetically by title");
-        
-        System.out.println("DEBUG: Returning " + matchingPosts.size() + " posts");
+        System.out.println("DEBUG: Returning " + matchingPosts.size() + " matched posts");
         return matchingPosts;
     }
 
