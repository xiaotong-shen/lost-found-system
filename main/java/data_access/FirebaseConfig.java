--- conflicted
+++ resolved
@@ -19,7 +19,7 @@
     private static FirebaseDatabase database;
     private static boolean initialized = false;
     private static Firestore firestore;
-    
+
     public static void initializeFirebase() {
         if (initialized) {
             return; // Already initialized
@@ -36,39 +36,31 @@
             }
             
             String projectId = properties.getProperty("firebase.project.id", "csc207-cfda3");
-<<<<<<< HEAD
             String databaseUrl = properties.getProperty("firebase.database.url",
                     "https://csc207-cfda3-default-rtdb.firebaseio.com");
             String serviceAccountPath = properties.getProperty("firebase.service.account.path",
                     "main/resources/csc207-cfda3-firebase-adminsdk-fbsvc-5f9167c0b2.json");
-=======
-            String databaseUrl = properties.getProperty("firebase.database.url", 
-                "https://csc207-cfda3-default-rtdb.firebaseio.com");
-            String serviceAccountPath = properties.getProperty("firebase.service.account.path", 
-                "main/resources/csc207-cfda3-firebase-adminsdk-fbsvc-fc60b26c7a.json");
-            
->>>>>>> 5ef71479
             // Load service account key file
             try (FileInputStream serviceAccount = new FileInputStream(serviceAccountPath)) {
                 FirebaseOptions options = FirebaseOptions.builder()
                         .setCredentials(GoogleCredentials.fromStream(serviceAccount))
                         .setDatabaseUrl(databaseUrl)
                         .build();
-                
+
                 // Only initialize if not already initialized
                 if (FirebaseApp.getApps().isEmpty()) {
                     FirebaseApp.initializeApp(options);
                 }
-                
+
                 database = FirebaseDatabase.getInstance();
                 initialized = true;
-                
+
                 // Firestore initialization
                 firestore = FirestoreOptions.getDefaultInstance().toBuilder()
                         .setProjectId(projectId)
                         .build()
                         .getService();
-                
+
                 System.out.println("Firebase initialized successfully for project: " + projectId);
             }
         } catch (IOException e) {
@@ -100,7 +92,7 @@
         }
         return firestore;
     }
-    
+
     /**
      * Shutdown Firebase connections properly.
      */
@@ -123,4 +115,4 @@
         }
         initialized = false;
     }
-} +}