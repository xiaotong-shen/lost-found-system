package app;

import java.awt.CardLayout;

import javax.swing.JFrame;
import javax.swing.JPanel;
import javax.swing.WindowConstants;

import data_access.FirebaseConfig;
import data_access.FirebasePostDataAccessObject;
import data_access.FirebaseUserDataAccessObject;
import entity.CommonUserFactory;
import entity.UserFactory;
import interface_adapter.ViewManagerModel;
import interface_adapter.adminloggedIn.AdminLoggedInViewModel;
import interface_adapter.change_password.ChangePasswordController;
import interface_adapter.change_password.ChangePasswordPresenter;
import interface_adapter.change_password.LoggedInViewModel;
import interface_adapter.delete_user.DeleteUserController;
import interface_adapter.delete_user.DeleteUserPresenter;
import interface_adapter.delete_user.DeleteUserViewModel;
import interface_adapter.login.LoginController;
import interface_adapter.login.LoginPresenter;
import interface_adapter.login.LoginViewModel;
import interface_adapter.logout.LogoutController;
import interface_adapter.logout.LogoutPresenter;
import interface_adapter.search.SearchController;
import interface_adapter.search.SearchPresenter;
import interface_adapter.search.SearchViewModel;
import interface_adapter.signup.SignupController;
import interface_adapter.signup.SignupPresenter;
import interface_adapter.signup.SignupViewModel;
import interface_adapter.dashboard.DashboardController;
import interface_adapter.dashboard.DashboardPresenter;
import interface_adapter.dashboard.DashboardViewModel;
import interface_adapter.change_username.ChangeUsernameController;
import interface_adapter.change_username.ChangeUsernamePresenter;
import interface_adapter.change_username.ChangeUsernameViewModel;
import interface_adapter.admin.AdminController;
import interface_adapter.admin.AdminPresenter;
import interface_adapter.admin.AdminViewModel;
import use_case.admin.AdminInputBoundary;
import use_case.admin.AdminInteractor;
import use_case.admin.AdminOutputBoundary;
import use_case.admin.AdminUserDataAccessInterface;
import use_case.change_password.ChangePasswordOutputBoundary;
import use_case.change_password.ChangePasswordInputBoundary;
import use_case.change_password.ChangePasswordInteractor;
import use_case.change_password.ChangePasswordOutputBoundary;
import use_case.deleteUser.DeleteUserInputBoundary;
import use_case.deleteUser.DeleteUserInteractor;
import use_case.deleteUser.DeleteUserOutputBoundary;
import use_case.login.LoginInputBoundary;
import use_case.login.LoginInteractor;
import use_case.login.LoginOutputBoundary;
import use_case.logout.LogoutInputBoundary;
import use_case.logout.LogoutInteractor;
import use_case.logout.LogoutOutputBoundary;
import use_case.search.SearchInputBoundary;
import use_case.search.SearchInteractor;
import use_case.search.SearchOutputBoundary;
import use_case.search.SearchUserDataAccessInterface;
import use_case.signup.SignupInputBoundary;
import use_case.signup.SignupInteractor;
import use_case.signup.SignupOutputBoundary;
import use_case.dashboard.DashboardInputBoundary;
import use_case.dashboard.DashboardInteractor;
import use_case.dashboard.DashboardOutputBoundary;
import use_case.dashboard.DashboardUserDataAccessInterface;
<<<<<<< HEAD
=======
import view.DashboardView;
import view.AccountView;
import interface_adapter.change_username.ChangeUsernameController;
import interface_adapter.change_username.ChangeUsernamePresenter;
import interface_adapter.change_username.ChangeUsernameViewModel;
>>>>>>> 9b97e74c
import use_case.change_username.ChangeUsernameInputBoundary;
import use_case.change_username.ChangeUsernameInteractor;
import use_case.change_username.ChangeUsernameOutputBoundary;
import use_case.change_username.ChangeUsernameUserDataAccessInterface;
<<<<<<< HEAD
import view.*;
=======
import view.DMsView;
import interface_adapter.dms.DMsController;
import interface_adapter.dms.DMsPresenter;
import interface_adapter.dms.DMsViewModel;
import use_case.dms.DMsInputBoundary;
import use_case.dms.DMsInteractor;
import use_case.dms.DMsOutputBoundary;
import use_case.dms.DMsUserDataAccessInterface;
import data_access.FirebaseChatDataAccessObject;
>>>>>>> 9b97e74c

/**
 * The AppBuilder class is responsible for putting together the pieces of
 * our CA architecture; piece by piece.
 * <p/>
 * This is done by adding each View and then adding related Use Cases.
 */
// Checkstyle note: you can ignore the "Class Data Abstraction Coupling"
//                  and the "Class Fan-Out Complexity" issues for this lab; we encourage
//                  your team to think about ways to refactor the code to resolve these
//                  if your team decides to work with this as your starter code
//                  for your final project this term.
public class AppBuilder {
    private final JPanel cardPanel = new JPanel();
    private final CardLayout cardLayout = new CardLayout();
    // thought question: is the hard dependency below a problem?
    private final UserFactory userFactory = new CommonUserFactory();
    private final ViewManagerModel viewManagerModel = new ViewManagerModel();
    private final ViewManager viewManager = new ViewManager(cardPanel, cardLayout, viewManagerModel);

    // thought question: is the hard dependency below a problem?
    private final FirebasePostDataAccessObject firebasePostDataAccessObject = new FirebasePostDataAccessObject();
    // private final DBUserDataAccessObject userDataAccessObject = new DBUserDataAccessObject(userFactory);
    // private final InMemoryUserDataAccessObject userDataAccessObject = new InMemoryUserDataAccessObject();
    private final FirebaseUserDataAccessObject userDataAccessObject = new FirebaseUserDataAccessObject();
    private final SearchUserDataAccessInterface postDataAccessObject = new FirebasePostDataAccessObject();
    private final DashboardUserDataAccessInterface dashboardDataAccessObject = new FirebasePostDataAccessObject();
<<<<<<< HEAD
    private final FirebasePostDataAccessObject adminDataAccessObject = new FirebasePostDataAccessObject();
    private final FirebasePostDataAccessObject deletePostDataAccessObject = new FirebasePostDataAccessObject();
=======
    private final DMsUserDataAccessInterface dmsDataAccessObject = new FirebaseChatDataAccessObject();
>>>>>>> 9b97e74c

    private SignupView signupView;
    private SignupViewModel signupViewModel;
    private LoginViewModel loginViewModel;
    private LoggedInViewModel loggedInViewModel;
    private LoggedInView loggedInView;
    private LoginView loginView;
    private SearchView searchView;
    private SearchViewModel searchViewModel;
    private DashboardView dashboardView;
    private DashboardViewModel dashboardViewModel;
    private AccountView accountView;
    private ChangeUsernameController changeUsernameController;
    private ChangeUsernameViewModel changeUsernameViewModel;
    private DMsView dmsView;
<<<<<<< HEAD
    private DashboardController dashboardController;
    private AdminView adminView;
    private AdminViewModel adminViewModel;
    private AdminLoggedInView adminloggedInView;
    private AdminLoggedInViewModel adminloggedInViewModel;
    private DeleteUserViewModel deleteUserViewModel;
    private DeleteUserView deleteUserView;
    private DeleteUserController deleteUserController;
    private DeleteUserInputBoundary deleteUserUseCaseInteractor;
=======
    private DMsViewModel dmsViewModel;
>>>>>>> 9b97e74c

    public AppBuilder() {
        // Initialize Firebase
        FirebaseConfig.initializeFirebase();

        cardPanel.setLayout(cardLayout);
    }

    /**
     * Adds the Signup View to the application.
     * @return this builder
     */
    public AppBuilder addSignupView() {
        signupViewModel = new SignupViewModel();
        signupView = new SignupView(signupViewModel, viewManagerModel);
        cardPanel.add(signupView, signupView.getViewName());
        return this;
    }

    /**
     * Adds the Login View to the application.
     * @return this builder
     */
    public AppBuilder addLoginView() {
        loginViewModel = new LoginViewModel();
        loginView = new LoginView(loginViewModel, viewManagerModel);
        cardPanel.add(loginView, loginView.getViewName());
        return this;
    }

    /**
     * Adds the LoggedIn View to the application.
     * @return this builder
     */
    public AppBuilder addLoggedInView() {
        loggedInViewModel = new LoggedInViewModel();
        loggedInView = new LoggedInView(loggedInViewModel, viewManagerModel);
        cardPanel.add(loggedInView, loggedInView.getViewName());
        // Wire dashboardController if it exists
        if (dashboardController != null) {
            loggedInView.setDashboardController(dashboardController);
        }
        return this;
    }

    public AppBuilder addAdminLoggedInView() {
        adminloggedInViewModel = new AdminLoggedInViewModel();
        adminloggedInView = new AdminLoggedInView(adminloggedInViewModel, viewManagerModel);
        cardPanel.add(adminloggedInView, adminloggedInView.getViewName());
        return this;
    }

    /**
     * Adds the Search View to the application.
     * @return this builder
     */
    public AppBuilder addSearchView() {
        searchViewModel = new SearchViewModel();
        searchView = new SearchView(searchViewModel);
        cardPanel.add(searchView, searchView.getViewName());
        return this;
    }

    /**
     * Adds the Dashboard View to the application.
     * @return this builder
     */
    public AppBuilder addDashboardView() {
        dashboardViewModel = new DashboardViewModel();
        dashboardView = new DashboardView(dashboardViewModel);
        cardPanel.add(dashboardView, dashboardView.getViewName());
        return this;
    }

    public AppBuilder addAdminView() {
        adminViewModel = new AdminViewModel();

        adminView = new AdminView(adminViewModel);
        cardPanel.add(adminView, adminView.getViewName());
        return this;
    }

    /**
     * Adds the Account View to the application.
     * @return this builder
     */
    public AppBuilder addAccountView() {
        accountView = new AccountView(viewManagerModel);
        accountView.setLoggedInViewModel(loggedInViewModel);
        cardPanel.add(accountView, accountView.getViewName());
        return this;
    }

    /**
     * Adds the DMs View to the application.
     * @return this builder
     */
    public AppBuilder addDMsView() {
        dmsViewModel = new DMsViewModel();
        dmsView = new DMsView(viewManagerModel, dmsViewModel);
        cardPanel.add(dmsView, dmsView.getViewName());
        return this;
    }

    public AppBuilder addDeleteUserView() {
        deleteUserViewModel = new DeleteUserViewModel();
        DeleteUserInputBoundary deleteUserUseCaseInteractor = new DeleteUserInteractor(userDataAccessObject, new DeleteUserPresenter(deleteUserViewModel));
        DeleteUserController deleteUserController = new DeleteUserController(deleteUserUseCaseInteractor);
        // Initially create view with null controller
        deleteUserView = new DeleteUserView(deleteUserViewModel, deleteUserController, viewManagerModel);
        cardPanel.add(deleteUserView, deleteUserView.getViewName());
        return this;
    }

    /**
     * Adds the Signup Use Case to the application.
     * @return this builder
     */
    public AppBuilder addSignupUseCase() {
        if (dashboardController == null) {
            addDashboardUseCase();
        }
        final SignupOutputBoundary signupOutputBoundary = new SignupPresenter(viewManagerModel,
                signupViewModel, loginViewModel, dashboardController);
        final SignupInputBoundary userSignupInteractor = new SignupInteractor(
                userDataAccessObject, signupOutputBoundary, userFactory);

        final SignupController controller = new SignupController(userSignupInteractor);
        signupView.setSignupController(controller);
        return this;
    }

    /**
     * Adds the Login Use Case to the application.
     * @return this builder
     */
    public AppBuilder addLoginUseCase() {
        if (dashboardController == null) {
            addDashboardUseCase();
        }
        final LoginOutputBoundary loginOutputBoundary = new LoginPresenter(viewManagerModel,
                loggedInViewModel, loginViewModel, dashboardController, adminloggedInView, adminloggedInViewModel);
        final LoginInputBoundary loginInteractor = new LoginInteractor(
                userDataAccessObject, loginOutputBoundary);

        final LoginController loginController = new LoginController(loginInteractor);
        loginView.setLoginController(loginController);
        return this;
    }

    /**
     * Adds the Change Password Use Case to the application.
     * @return this builder
     */
    public AppBuilder addChangePasswordUseCase() {
        final ChangePasswordOutputBoundary changePasswordOutputBoundary =
                new ChangePasswordPresenter(loggedInViewModel);

        final ChangePasswordInputBoundary changePasswordInteractor =
                new ChangePasswordInteractor(userDataAccessObject, changePasswordOutputBoundary, userFactory);

        final ChangePasswordController changePasswordController =
                new ChangePasswordController(changePasswordInteractor);
        loggedInView.setChangePasswordController(changePasswordController);
        if (accountView != null) accountView.setChangePasswordController(changePasswordController);
        return this;
    }

    /**
     * Adds the Logout Use Case to the application.
     * @return this builder
     */
    public AppBuilder addLogoutUseCase() {
        final LogoutOutputBoundary logoutOutputBoundary = new LogoutPresenter(viewManagerModel,
                loggedInViewModel, loginViewModel);

        final LogoutInputBoundary logoutInteractor =
                new LogoutInteractor(userDataAccessObject, logoutOutputBoundary);

        final LogoutController logoutController = new LogoutController(logoutInteractor);
        loggedInView.setLogoutController(logoutController);
        if (accountView != null) accountView.setLogoutController(logoutController);
        return this;
    }

    /**
     * Adds the Search Use Case to the application.
     * @return this builder
     */
    public AppBuilder addSearchUseCase() {
        final SearchOutputBoundary searchOutputBoundary = new SearchPresenter(searchViewModel);
        final SearchInputBoundary searchInteractor = new SearchInteractor(postDataAccessObject, searchOutputBoundary);
        final SearchController searchController = new SearchController(searchInteractor, viewManagerModel);
        searchView.setSearchController(searchController);
        return this;
    }

    /**
     * Adds the Dashboard Use Case to the application.
     * @return this builder
     */
    public AppBuilder addDashboardUseCase() {
        final DashboardOutputBoundary dashboardOutputBoundary = new DashboardPresenter(dashboardViewModel);
        final DashboardInputBoundary dashboardInteractor = new DashboardInteractor(dashboardDataAccessObject, dashboardOutputBoundary);
        this.dashboardController = new DashboardController(dashboardInteractor, viewManagerModel);
        dashboardView.setDashboardController(dashboardController);
        dashboardController.setDashboardView(dashboardView);
        // Wire into loggedInView if it exists
        if (loggedInView != null) {
            loggedInView.setDashboardController(dashboardController);
        }
        return this;
    }

    public AppBuilder addAdminUseCase() {
        final AdminOutputBoundary adminOutputBoundary = new AdminPresenter(adminViewModel);
        final AdminInputBoundary adminInteractor = new AdminInteractor(adminDataAccessObject, adminOutputBoundary);
        final AdminController adminController = new AdminController(adminInteractor, viewManagerModel);
        adminView.setAdminController(adminController);
        return this;
    }

    /**
     * Adds the Change Username Use Case to the application.
     * @return this builder
     */
    public AppBuilder addChangeUsernameUseCase() {
        changeUsernameViewModel = new ChangeUsernameViewModel();
        ChangeUsernameOutputBoundary outputBoundary = new ChangeUsernamePresenter(changeUsernameViewModel, loggedInViewModel);
        ChangeUsernameUserDataAccessInterface dao = userDataAccessObject;
        ChangeUsernameInputBoundary interactor = new ChangeUsernameInteractor(dao, outputBoundary);
        changeUsernameController = new ChangeUsernameController(interactor);
        if (accountView != null) {
            accountView.setChangeUsernameController(changeUsernameController);
            accountView.setChangeUsernameViewModel(changeUsernameViewModel);
        }
        return this;
    }

    public AppBuilder addDeletePostUseCase() {
        final AdminOutputBoundary deletePostOutputBoundary =
                new AdminPresenter(adminViewModel);
        final AdminInputBoundary deletePostInteractor =
                new AdminInteractor(deletePostDataAccessObject, deletePostOutputBoundary);
        final AdminController deletePostController =
                new AdminController(deletePostInteractor,viewManagerModel);

        // Add the controller to admin view
        adminView.setAdminController(deletePostController);
        return this;
    }

    public AppBuilder addDeleteUserUseCase() {
        // Create all necessary components
        FirebaseUserDataAccessObject userDataAccessObject = new FirebaseUserDataAccessObject();
        DeleteUserOutputBoundary deleteUserPresenter = new DeleteUserPresenter(deleteUserViewModel);
        deleteUserUseCaseInteractor = new DeleteUserInteractor(userDataAccessObject, deleteUserPresenter);

        // Create controller with the interactor and set it to the view
        deleteUserController = new DeleteUserController(deleteUserUseCaseInteractor);

        // This line is crucial - it connects the controller to the view
        deleteUserView.setDeleteUserController(deleteUserController);

        // Add debug logging
        System.out.println("DEBUG: DeleteUserUseCase initialized - Controller: " + (deleteUserController != null) +
                         ", Interactor: " + (deleteUserUseCaseInteractor != null));

        return this;
    }


    /**
     * Adds the DMs Use Case to the application.
     * @return this builder
     */
    public AppBuilder addDMsUseCase() {
        final DMsOutputBoundary dMsOutputBoundary = new DMsPresenter(dmsViewModel);
        final DMsInputBoundary dMsInteractor = new DMsInteractor(dmsDataAccessObject, dMsOutputBoundary);
        final DMsController dMsController = new DMsController(dMsInteractor);
        dmsView.setDMsController(dMsController);
        loggedInView.setDMsView(dmsView);
        return this;
    }

    /**
     * Creates the JFrame for the application and initially sets the SignupView to be displayed.
     * @return the application
     */
    public JFrame build() {
        final JFrame application = new JFrame("Login Example");
        application.setDefaultCloseOperation(WindowConstants.EXIT_ON_CLOSE);

        application.add(cardPanel);

        viewManagerModel.setMainFrame(application);
        viewManagerModel.pushView(signupView.getViewName());

        return application;
    }


}<|MERGE_RESOLUTION|>--- conflicted
+++ resolved
@@ -67,21 +67,15 @@
 import use_case.dashboard.DashboardInteractor;
 import use_case.dashboard.DashboardOutputBoundary;
 import use_case.dashboard.DashboardUserDataAccessInterface;
-<<<<<<< HEAD
-=======
 import view.DashboardView;
 import view.AccountView;
 import interface_adapter.change_username.ChangeUsernameController;
 import interface_adapter.change_username.ChangeUsernamePresenter;
 import interface_adapter.change_username.ChangeUsernameViewModel;
->>>>>>> 9b97e74c
 import use_case.change_username.ChangeUsernameInputBoundary;
 import use_case.change_username.ChangeUsernameInteractor;
 import use_case.change_username.ChangeUsernameOutputBoundary;
 import use_case.change_username.ChangeUsernameUserDataAccessInterface;
-<<<<<<< HEAD
-import view.*;
-=======
 import view.DMsView;
 import interface_adapter.dms.DMsController;
 import interface_adapter.dms.DMsPresenter;
@@ -91,7 +85,7 @@
 import use_case.dms.DMsOutputBoundary;
 import use_case.dms.DMsUserDataAccessInterface;
 import data_access.FirebaseChatDataAccessObject;
->>>>>>> 9b97e74c
+import view.*;
 
 /**
  * The AppBuilder class is responsible for putting together the pieces of
@@ -119,12 +113,9 @@
     private final FirebaseUserDataAccessObject userDataAccessObject = new FirebaseUserDataAccessObject();
     private final SearchUserDataAccessInterface postDataAccessObject = new FirebasePostDataAccessObject();
     private final DashboardUserDataAccessInterface dashboardDataAccessObject = new FirebasePostDataAccessObject();
-<<<<<<< HEAD
     private final FirebasePostDataAccessObject adminDataAccessObject = new FirebasePostDataAccessObject();
     private final FirebasePostDataAccessObject deletePostDataAccessObject = new FirebasePostDataAccessObject();
-=======
     private final DMsUserDataAccessInterface dmsDataAccessObject = new FirebaseChatDataAccessObject();
->>>>>>> 9b97e74c
 
     private SignupView signupView;
     private SignupViewModel signupViewModel;
@@ -140,7 +131,6 @@
     private ChangeUsernameController changeUsernameController;
     private ChangeUsernameViewModel changeUsernameViewModel;
     private DMsView dmsView;
-<<<<<<< HEAD
     private DashboardController dashboardController;
     private AdminView adminView;
     private AdminViewModel adminViewModel;
@@ -150,9 +140,7 @@
     private DeleteUserView deleteUserView;
     private DeleteUserController deleteUserController;
     private DeleteUserInputBoundary deleteUserUseCaseInteractor;
-=======
     private DMsViewModel dmsViewModel;
->>>>>>> 9b97e74c
 
     public AppBuilder() {
         // Initialize Firebase
@@ -392,6 +380,19 @@
         return this;
     }
 
+    /**
+     * Adds the DMs Use Case to the application.
+     * @return this builder
+     */
+    public AppBuilder addDMsUseCase() {
+        final DMsOutputBoundary dMsOutputBoundary = new DMsPresenter(dmsViewModel);
+        final DMsInputBoundary dMsInteractor = new DMsInteractor(dmsDataAccessObject, dMsOutputBoundary);
+        final DMsController dMsController = new DMsController(dMsInteractor);
+        dmsView.setDMsController(dMsController);
+        loggedInView.setDMsView(dmsView);
+        return this;
+    }
+
     public AppBuilder addDeletePostUseCase() {
         final AdminOutputBoundary deletePostOutputBoundary =
                 new AdminPresenter(adminViewModel);
@@ -426,19 +427,6 @@
 
 
     /**
-     * Adds the DMs Use Case to the application.
-     * @return this builder
-     */
-    public AppBuilder addDMsUseCase() {
-        final DMsOutputBoundary dMsOutputBoundary = new DMsPresenter(dmsViewModel);
-        final DMsInputBoundary dMsInteractor = new DMsInteractor(dmsDataAccessObject, dMsOutputBoundary);
-        final DMsController dMsController = new DMsController(dMsInteractor);
-        dmsView.setDMsController(dMsController);
-        loggedInView.setDMsView(dmsView);
-        return this;
-    }
-
-    /**
      * Creates the JFrame for the application and initially sets the SignupView to be displayed.
      * @return the application
      */
